## OIDC Gatekeeper Operator - a component of the Charmed Kubeflow distribution from Canonical

[![CharmHub Badge](https://charmhub.io/oidc-gatekeeper/badge.svg)](https://charmhub.io/oidc-gatekeeper)
[![Publish](https://github.com/canonical/oidc-gatekeeper-operator/actions/workflows/on_push.yaml/badge.svg)](https://github.com/canonical/oidc-gatekeeper-operator/actions/workflows/on_push.yaml)

This repository hosts the Kubernetes Python Operator for OIDC Gatekeeper
(see [CharmHub](https://charmhub.io/?q=oidc-gatekeeper)).

## Usage

The OIDC Gatekeeper Operator may be deployed using the Juju command line as follows
```bash
<<<<<<< HEAD
juju deploy oidc-gatekeeper
=======
juju deploy oidc-gatekeeper --trust
juju deploy dex-auth --trust
juju config oidc-gatekeeper client-secret=<client-secret, optional>
juju integrate dex-auth:dex-oidc-config oidc-gatekeeper:dex-oidc-config
>>>>>>> 81318ad3
```

Upstream documentation can be found at https://github.com/arrikto/oidc-authservice

## Limitations

This charm has been designed around Charmed Kubeflow and it will not work as an OIDC client outside of a model where `dex-auth` and Charmed Kubeflow are deployed. There are currently no plans to change this behaviour.

## Looking for a fully supported platform for MLOps?

Canonical [Charmed Kubeflow](https://charmed-kubeflow.io) is a state of the art, fully supported MLOps platform that helps data scientists collaborate on AI innovation on any cloud from concept to production, offered by Canonical - the publishers of [Ubuntu](https://ubuntu.com).

<br/>

[![Kubeflow diagram](https://res.cloudinary.com/canonical/image/fetch/f_auto,q_auto,fl_sanitize,w_350,h_304/https://assets.ubuntu.com/v1/10400c98-Charmed-kubeflow-Topology-header.svg)](https://charmed-kubeflow.io)

<br/>

Charmed Kubeflow is free to use: the solution can be deployed in any environment without constraints, paywall or restricted features. Data labs and MLOps teams only need to train their data scientists and engineers once to work consistently and efficiently on any cloud – or on-premise.

Charmed Kubeflow offers a centralised, browser-based MLOps platform that runs on any conformant Kubernetes – offering enhanced productivity, improved governance and reducing the risks associated with shadow IT.

Learn more about deploying and using Charmed Kubeflow at [https://charmed-kubeflow.io](https://charmed-kubeflow.io).

### Key features
* Centralised, browser-based data science workspaces: **familiar experience**
* Multi user: **one environment for your whole data science team**
* NVIDIA GPU support: **accelerate deep learning model training**
* Apache Spark integration: **empower big data driven model training**
* Ideation to production: **automate model training & deployment**
* AutoML: **hyperparameter tuning, architecture search**
* Composable: **edge deployment configurations available**

### What’s included in Charmed Kubeflow 1.4
* LDAP Authentication
* Jupyter Notebooks
* Work with Python and R
* Support for TensorFlow, Pytorch, MXNet, XGBoost
* TFServing, Seldon-Core
* Katib (autoML)
* Apache Spark
* Argo Workflows
* Kubeflow Pipelines

### Why engineers and data scientists choose Charmed Kubeflow
* Maintenance: Charmed Kubeflow offers up to two years of maintenance on select releases
* Optional 24/7 support available, [contact us here](https://charmed-kubeflow.io/contact-us) for more information
* Optional dedicated fully managed service available, [contact us here](https://charmed-kubeflow.io/contact-us) for more information or [learn more about Canonical’s Managed Apps service](https://ubuntu.com/managed/apps).
* Portability: Charmed Kubeflow can be deployed on any conformant Kubernetes, on any cloud or on-premise

### Documentation
Please see the [official docs site](https://charmed-kubeflow.io/docs) for complete documentation of the Charmed Kubeflow distribution.

### Bugs and feature requests
If you find a bug in our operator or want to request a specific feature, please file a bug here:
[https://github.com/canonical/oidc-gatekeeper-operator/issues](https://github.com/canonical/oidc-gatekeeper-operator/issues)

### License
Charmed Kubeflow is free software, distributed under the [Apache Software License, version 2.0](https://github.com/canonical/oidc-gatekeeper-operator/blob/master/LICENSE).

### Contributing
Canonical welcomes contributions to Charmed Kubeflow. Please check out our [contributor agreement](https://ubuntu.com/legal/contributors) if you're interested in contributing to the distribution.

### Security
Security issues in Charmed Kubeflow can be reported through [LaunchPad](https://wiki.ubuntu.com/DebuggingSecurity#How%20to%20File). Please do not file GitHub issues about security issues.<|MERGE_RESOLUTION|>--- conflicted
+++ resolved
@@ -10,14 +10,10 @@
 
 The OIDC Gatekeeper Operator may be deployed using the Juju command line as follows
 ```bash
-<<<<<<< HEAD
-juju deploy oidc-gatekeeper
-=======
 juju deploy oidc-gatekeeper --trust
 juju deploy dex-auth --trust
 juju config oidc-gatekeeper client-secret=<client-secret, optional>
 juju integrate dex-auth:dex-oidc-config oidc-gatekeeper:dex-oidc-config
->>>>>>> 81318ad3
 ```
 
 Upstream documentation can be found at https://github.com/arrikto/oidc-authservice
